--- conflicted
+++ resolved
@@ -8,11 +8,7 @@
 from databricks.sdk import WorkspaceClient
 from mlflow.models import infer_signature
 from mlflow.tracking import MlflowClient
-<<<<<<< HEAD
 from pyspark.sql import DataFrame, SparkSession
-=======
-from pyspark.sql import SparkSession
->>>>>>> b6070b58
 from sklearn.compose import ColumnTransformer
 from sklearn.ensemble import HistGradientBoostingClassifier
 from sklearn.metrics import mean_absolute_error, mean_squared_error, r2_score
@@ -56,10 +52,6 @@
         self.parameters = self.config.parameters
         self.catalog_name = self.config.catalog_name
         self.schema_name = self.config.schema_name
-<<<<<<< HEAD
-        # self.code_paths = code_path
-=======
->>>>>>> b6070b58
 
         # Define table names and function name
         self.feature_table_name = f"{self.catalog_name}.{self.schema_name}.hotel_reservation_features"
@@ -184,16 +176,7 @@
         pipeline = Pipeline(steps=[("preprocessor", preprocessor), ("classifier", gb_model)])
 
         mlflow.set_experiment(self.experiment_name)
-<<<<<<< HEAD
-        # mlflow.sklearn.autolog()
-
-        # additional_pip_deps = ["pyspark==3.5.0"]
-        # for package in self.code_paths:
-        #     whl_name = package.split("/")[-1]
-        #     additional_pip_deps.append(f"code/{whl_name}")
-=======
         logger.info(f"🚀 Starting experiment {self.experiment_name}...")
->>>>>>> b6070b58
 
         with mlflow.start_run(tags=self.tags) as run:
             logger.info(f"Start experiment run {run.info.run_id}")
@@ -217,20 +200,9 @@
 
             signature = infer_signature(self.X_train, y_pred)
 
-<<<<<<< HEAD
-            # logger.info(f"Adding conda env with packages: {additional_pip_deps}")
-            # conda_env = _mlflow_conda_env(additional_pip_deps=additional_pip_deps)
-
             mlflow.sklearn.log_model(
                 HotelReservationModelWrapper(pipeline),
                 "HistGradientBoostingClassifier-model-fe",
-                # conda_env=conda_env,
-                # code_paths=self.code_paths,
-=======
-            mlflow.sklearn.log_model(
-                HotelReservationModelWrapper(pipeline),
-                "HistGradientBoostingClassifier-model-fe",
->>>>>>> b6070b58
                 signature=signature,
             )
 
