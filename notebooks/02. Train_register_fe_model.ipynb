--- conflicted
+++ resolved
@@ -72,11 +72,9 @@
     "mlflow.set_registry_uri(\"databricks-uc\")\n",
     "config = ProjectConfig.from_yaml(config_path=\"../project_config.yml\")\n",
     "spark = SparkSession.builder.getOrCreate()\n",
-<<<<<<< HEAD
+
     "tags_dict = {\"git_sha\": \"4ce0950880b6fdade547501027c83efd6bc5ed86\", \"branch\": \"feature/week3_serving_endpoint\"}\n",
-=======
-    "tags_dict = {\"git_sha\": \"3e308e691bf1818acd12f47aff500196914942a0\", \"branch\": \"feature/week3_feature_serving\"}\n",
->>>>>>> edbd6dd4
+
     "tags = Tags(**tags_dict)"
    ]
   },
